# Main requirements

<<<<<<< HEAD
# More recent 4.6 versions have inconsistent `Markdown` requirements
mkdocs-material==4.6.3
=======
mkdocs-material~=4.6
>>>>>>> f5195ddd
mkdocs~=1.1

Jinja2~=2.11
Pygments~=2.5
pygments-github-lexers~=0.0.5

-e git+https://github.com/exonum/mkdocs-codeinclude-plugin@cf40bdcfeb11600e1e571b69fe2abae80173971c#egg=mkdocs_codeinclude_plugin<|MERGE_RESOLUTION|>--- conflicted
+++ resolved
@@ -1,11 +1,6 @@
 # Main requirements
 
-<<<<<<< HEAD
-# More recent 4.6 versions have inconsistent `Markdown` requirements
-mkdocs-material==4.6.3
-=======
 mkdocs-material~=4.6
->>>>>>> f5195ddd
 mkdocs~=1.1
 
 Jinja2~=2.11
