--- conflicted
+++ resolved
@@ -84,15 +84,6 @@
     they implement serialization internally in order to sign transactions
     and calculate their hashes.
 
-<<<<<<< HEAD
-Fields used in serializing transactions are the same as for [serializing
-messages in general](serialization.md#message-serialization). The specificity of
-transaction serialization is the structure of the [`body` field](#transaction-body).
-
-=======
->>>>>>> 0ce7409... apply review notes
-=======
->>>>>>> 4a14e26d
 !!! note
     Each unique transaction message serialization is hashed with
     [SHA-256 hash function](https://en.wikipedia.org/wiki/SHA-2).
