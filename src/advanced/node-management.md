--- conflicted
+++ resolved
@@ -717,71 +717,6 @@
 ??? example "Response Example"
     Assume the following request
 
-<<<<<<< HEAD
-Assume the following request
-
-```none
-GET {explorer_base_path}/blocks?count=5&skip_empty_blocks=true
-```
-
-and response
-
-```JSON
-{
-  "range": {
-    "from": 100,
-    "to": 2
-  },
-  "blocks": [
-    {
-      "height": "18",
-      "prev_hash": "ae24b1e0dca2df3c7565dc50e433d6d70bf5424a1ba40c221b0a7c27f7270a7e",
-      "proposer_id": 3,
-      "schema_version": 0,
-      "state_hash": "8ad43ece286a45b6269183cc3fab215066c31054b06c9ef391697b88c03bb63c",
-      "tx_count": 426,
-      "tx_hash": "f8e0a4ef1ee41ce82206757620c3a5f2d661fe2b5c939ed438f6ac287320709e"
-    },
-    {
-      "height": "14",
-      "prev_hash": "87d3158f91ce3b3f8c8fab51ab15f0ddcb92a322b962c5a2b34299456c28f452",
-      "proposer_id": 3,
-      "schema_version": 0,
-      "state_hash": "8ad43ece286a45b6269183cc3fab215066c31054b06c9ef391697b88c03bb63c",
-      "tx_count": 1000,
-      "tx_hash": "ad72304da7ded4039c54523c6e8372571df8851707e608c60f7a31d1e77515ad"
-    },
-    {
-      "height": "10",
-      "prev_hash": "f9b4f236d5ef96fe9b06e77ff5e6f9c9c6352e2822846e98d427147ee89d0aee",
-      "proposer_id": 3,
-      "schema_version": 0,
-      "state_hash": "8ad43ece286a45b6269183cc3fab215066c31054b06c9ef391697b88c03bb63c",
-      "tx_count": 1000,
-      "tx_hash": "687d757b742a28110c40d9246586767a49b4c2521732b9ac23686481168d7e6c"
-    },
-    {
-      "height": "6",
-      "prev_hash": "f9ecccb5be51363744cffbb0b8241c2541c3aa7e53f1b9cca01d49d4991ae693",
-      "proposer_id": 3,
-      "schema_version": 0,
-      "state_hash": "8ad43ece286a45b6269183cc3fab215066c31054b06c9ef391697b88c03bb63c",
-      "tx_count": 1000,
-      "tx_hash": "577b4d67d045d8aa08e1b63a08fe77f09ac2ae8b2f46a6c3294e4ef4efaceb6c"
-    },
-    {
-      "height": "2",
-      "prev_hash": "d8d583444b823db312be85dc5dfa6d41b658c2bfe8caf97cb4b7372f2154ad4b",
-      "proposer_id": 3,
-      "schema_version": 0,
-      "state_hash": "8ad43ece286a45b6269183cc3fab215066c31054b06c9ef391697b88c03bb63c",
-      "tx_count": 1000,
-      "tx_hash": "94f251c0350c95024f46d26cbe0f9d2ea309e2817da4bab575fc4c571140291f"
-    }
-  ]
-}
-```
-=======
     ```none
     GET {explorer_base_path}/blocks?count=5&skip_empty_blocks=true
     ```
@@ -846,10 +781,6 @@
 
     That is, to collect `5` non-empty blocks from the tail of the blockchain,
     range from `100` to `2` has been traversed.
->>>>>>> 80da6ec0
-
-That is, to collect `5` non-empty blocks from the tail of the blockchain,
-range from `100` to `2` has been traversed.
 
 [closure]: https://github.com/google/closure-compiler/wiki/Annotating-JavaScript-for-the-Closure-Compiler
 [github_explorer]: https://github.com/exonum/exonum/blob/master/exonum/src/api/public/blockchain_explorer.rs