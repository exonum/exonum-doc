--- conflicted
+++ resolved
@@ -40,7 +40,6 @@
 
 - The first round starts after committing a block at the previous height
   to the blockchain
-<<<<<<< HEAD
 - The second round starts within `first_round_timeout` interval. The default
   value of the `first_round_timeout` is 3000 ms and can be configured by the
   network through a new proposal at any time
@@ -53,9 +52,6 @@
 
 Thus, the duration of rounds gradually increases. This provides the network with
 more time every round to make a decision on a new block.
-=======
-- Rounds 2, 3, … start after linearly increasing time intervals
->>>>>>> 96926ad8
 
 Rounds are not synchronized among nodes.
 
@@ -86,7 +82,6 @@
 
 ## Configuration Parameters
 
-<<<<<<< HEAD
 - `max_propose_timeout`  
   Initial proposal timeout after a new block is committed to the blockchain.
 
@@ -106,13 +101,6 @@
   The estimation formula is
   `first_round_timeout + (r-1)*round_timeout_increase`, where
   `round_timeout_increase` is 10% of the `first_round_timeout`.
-=======
-- `propose_timeout`  
-  Proposal timeout after a new block is committed to the blockchain locally.
-
-- `first_round_timeout`  
-  Initial interval between algorithm rounds.
->>>>>>> 96926ad8
 
 - `status_timeout`  
   Interval between `Status` message broadcasts.
