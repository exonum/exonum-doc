# Java Binding User Guide

<!-- cspell:ignore testnet,prepend,JDWP -->

**Exonum Java App** is an application that includes the Exonum framework
and Java services runtime environment.

## Installation

To run a node with your Java service you need to use Exonum Java application.

There are several installation options:

- [Manual installation](#manual-installation) — available for Mac OS and Linux
- [Homebrew package](#homebrew-package) — available for Mac OS only,
  recommended for Mac users
- [Build from source](#build-from-source) — available for Mac OS and Linux

### Manual Installation

You can download an archive containing the application and
all the necessary dependencies on [the Releases page][github-releases] on GitHub.
We suggest using `debug` version during development and `release` version for
deployment.

- Download and unpack the archive from the [Releases page][github-releases]
  into some known location. To install the latest release to `~/bin`:

  ```bash
  mkdir -p ~/bin
  cd ~/bin
  unzip /path/to/downloaded/exonum-java-0.8.0-release.zip
  ```

- Install [Libsodium][libsodium] as the necessary runtime dependency.

!!! note
    Exonum Java is built with Libsodium 23, which means it will not work
    on some older Linux distributions, like Ubuntu 16.04. Libsodium 23 is
    available in Ubuntu 18.04 or can be installed from a custom PPA.

??? example "Linux (Ubuntu)"
    ```bash
    sudo apt-get update && sudo apt-get install libsodium-dev
    ```

??? example "Mac OS"
    ```bash
    brew install libsodium
    ```

- Follow the steps in the [After Install](#after-install) section below

### Homebrew Package

For Mac users, we provide a [Homebrew][homebrew] repository, which gives the
easiest way of installing Exonum Java App:

```bash
brew tap exonum/exonum
brew install exonum-java
```

This will install `exonum-java` binary with all the necessary dependencies.
However, you still need to install [Maven 3][maven-install] and follow the
steps mentioned in [After Install](#after-install) section below.

### Build from Source

It is also possible to build Exonum Java application from sources. To do so,
follow the instructions in [Contribution Guide][how-to-build].

### After Install

- Create an environment variable `EXONUM_HOME` pointing at installation
  location.

  ```bash
  # The path is provided in after-install message in case of Homebrew
  export EXONUM_HOME=~/bin/exonum-java-0.8.0-release
  # Setting PATH variable is not needed in case of Homebrew
  export PATH="$PATH:$EXONUM_HOME/bin"
  ```

- Install [Maven 3][maven-install] which is essential for developing and building
  Java service.

## Creating Project

The easiest way to create a Java service project is to use a template project
generator. After [installing Maven 3][maven-install], run the command:

``` none
mvn archetype:generate \
    -DinteractiveMode=false \
    -DarchetypeGroupId=com.exonum.binding \
    -DarchetypeArtifactId=exonum-java-binding-service-archetype \
    -DarchetypeVersion=0.8.0 \
    -DgroupId=com.example.myservice \
    -DartifactId=my-service \
    -Dversion=1.0.0
```

You can also use the interactive mode:

``` none
mvn archetype:generate \
    -DarchetypeGroupId=com.exonum.binding \
    -DarchetypeArtifactId=exonum-java-binding-service-archetype \
    -DarchetypeVersion=0.8.0
```

The build definition files for other build systems (e.g., [Gradle](https://gradle.org/))
can be created similarly to the
template. For more information see an [example][build-description].

## Service Development

The service abstraction serves to extend the framework and implement the
business logic of an application. The service defines the schema of the stored
data that constitute the service state; transaction processing rules that can
make changes to the stored data; handles events occurring in the ledger;
and defines an API for external clients that allows interacting
with the service from outside of the system. See more information on the
software model of services in the [corresponding section][Exonum-services].

In Java, the abstraction of a service is represented by
[`Service`][service] interface. Implementations can use the
abstract class [`AbstractService`][abstractservice].

### Schema Description

Exonum provides several collection types to persist service data. The main
types are sets, lists and maps. Data organization inside the
collections is arranged in two ways – ordinary collections and
[Merkelized collections](../architecture/storage.md#merkelized-indices);
the latter allow
providing cryptographic evidence of the authenticity of data to the clients of
the system (for example, that an element is stored in the collection under a
certain key). The [blockchain state](../glossary.md#blockchain-state) is
influenced only by the Merkelized collections.

For the detailed description of all Exonum collection types see the
corresponding [documentation section](../architecture/storage.md#table-types).
In Java, implementations of collections are located in
[a separate package][storage-indices]. Said package documentation
describes their use.

!!! note
    `SparseListIndex` is not yet supported in Java. Let us know if it may be
    useful for you!

Collections work with a database view – either `Snapshot`, which is read-only
and represents the database state as of the latest committed block;
or `Fork`, which is mutable and allows performing modifying operations. The
database view is provided by the framework: `Snapshot` can be
requested at any time, while `Fork` – only when the transaction is executed. The
lifetime of these objects is limited by the scope of the method to which they
are passed to.

Exonum stores elements in collections as byte arrays. Therefore,
serializers for values stored in collections must be provided.
See [Serialization](#serialization) for details.

!!! note "Example of ProofMapIndex Creation"
    ```java
    void updateBalance(Fork fork) {
      var name = "balanceById";
      var balanceById = ProofMapIndexProxy.newInstance(name, fork,
          StandardSerializers.hash(),
          StandardSerializers.longs());
      balanceById.put(id, newBalance);
    }
    ```

A set of named collections constitute a *service scheme*. For convenient access
to service collections you can implement a factory of service collections.

*The state of the service in the blockchain* is determined by the list of hashes.
Usually, it is comprised of the hashes of its Merkelized collections. State hashes
of each service are aggregated in a single blockchain state hash, which is included
in each committed block. When using `AbstractService`, the hash list must be defined
in the schema class that implements [`Schema`][schema] interface; when implementing
`Service` directly – in the service itself.

#### Serialization

As Exonum storage accepts data in the form of byte arrays,
storing user data requires serialization.
Java Binding provides a set of built-in *serializers* that you can find
in the [`StandardSerializers`][standardserializers] utility class.
The list of serializers covers the most often-used entities and includes:

- Standard types: `boolean`, `float`, `double`, `byte[]` and `String`.
  Integers with various encoding types,
  see [`StandardSerializers`][standardserializers] Java documentation
  and the table below.
- Exonum types: `PrivateKey`, `PublicKey` and `HashCode`.
- Any Protobuf messages using `StandardSerializers#protobuf`.

Besides the available built-in serializers, users can still implement
their own serializers for storing their data in a custom format instead
of using the built-in ones.

##### Integer Encoding Types Comparison Table

| Type | Description | The most efficient range |
|---|---|---|
| `fixed32` | Always four bytes | If values are often greater than `2^28` |
| `uint32` | Unsigned int that uses variable-length encoding | If values are in range `[0; 2^21-1]` |
| `sint32` | Signed int that uses variable-length encoding | If values are in range  `[-2^20; 2^20-1]` |
| `fixed64` | Always eight bytes | If values are often greater than `2^56` |
| `uint64` | Unsigned int that uses variable-length encoding | If values are in range `[0; 2^49-1]` |
| `sint64` | Signed int that uses variable-length encoding | If values are in range  `[-2^48; 2^48-1]` |

### Transactions Description

Exonum transactions allow you to perform modifying atomic operations with the
storage. Transactions are executed sequentially, in the order determined by the
consensus of the nodes in the network.

For more details about transactions in Exonum – their properties and processing
rules – see the corresponding section of our [documentation][transactions].

#### Messages

Transactions are transmitted by external service clients to the framework as
[Exonum messages][transactions-messages].
A transaction message contains a header with the identifying information,
such as an ID of the service this transaction belongs to and a transaction ID
within that service; a payload containing transaction parameters;
a public key of the author and a signature that authenticates them.

The transaction payload in the message can be serialized
using an arbitrary algorithm supported by both the service client
and the service itself.

If the service itself needs to create a transaction on a particular node,
it can use the [`Node#submitTransaction`][node-submit-transaction] method.
This method will create and sign a transaction message using
the [service key][node-configuration-validator-keys]
of _that particular node_ (meaning that the node will be the author
of the transaction), and submit it to the network.
Invoking this method on each node unconditionally will produce
_N_ transactions that have the same payloads, but different
authors’ public keys and signatures, where _N_ is the number of nodes
in the network.

Ed25519 is a standard cryptographic system for digital signing
of Exonum messages. It is available through
the [`CryptoFunctions#ed25519`][cryptofunctions-ed25519] method.

[node-configuration-validator-keys]: ../architecture/configuration.md#genesisvalidator_keys

#### Transaction Lifecycle

The lifecycle of a Java service transaction is the same as in any other
Exonum service:

1. A service client creates a transaction message, including IDs of
  the service and this transaction, serialized transaction parameters
  as a payload, and signs the message with the author’s key pair.
2. The client transmits the message to one of the Exonum nodes in the network.
  The transaction is identified by the hash of the corresponding message.
3. The node verifies the correctness of the message: its header,
  including the service ID, and its cryptographic signature
  against the author’s public key included into it.
4. The node verifies that the transaction payload can be correctly decoded
  by the service into an *executable transaction*.
5. If all checks pass, the node that received the message adds it to its
  local transaction pool and broadcasts the message to all the other nodes
  in the network.
6. Other nodes, having received the transaction message, perform all
  the previous verification steps, and, if they pass, add the message to
  the local transaction pool.
7. When majority of validator nodes agree to include this transaction
  into the next block, they take the message from the transaction pool and
  convert it into an executable transaction,
  and [execute](#transaction-execution) it.
8. When all transactions in the block are executed, all changes are atomically
  applied to the database state and a new block is committed.

The transaction messages are preserved in the database regardless of
the execution result, and can be later accessed via `Blockchain` class.
For a more detailed description of transaction processing,
see the [Transaction Lifecycle](../architecture/transactions.md#lifecycle)
section.

##### Transaction Execution

When the framework receives a transaction message, it must transform it into
an *executable transaction* to process. As every service has several transaction
types each with its own parameters, it must provide
a [`TransactionConverter`][transactionconvererter] for this purpose (see also
`Service#convertToTransaction`).
When the framework requests a service to convert a transaction,
its message is guaranteed to have a correct cryptographic signature.

An executable transaction is an instance of a class implementing
the [`Transaction`][transaction] interface and defining transaction
business logic. The interface implementations must define an execution
rule for the transaction in `execute` method.

The `Transaction#execute` method describes the operations that are applied to the
current storage state when the transaction is executed. Exonum passes
an [execution context][transaction-execution-context] as an argument,
which provides a `Fork` – a view that allows performing modifying
operations; and some information about the corresponding transaction message:
its SHA-256 hash that uniquely identifies it, and the author’s public key.
A service schema object can be used to access data collections of this service.

Also, `Transaction#execute` method may throw `TransactionExecutionException`
which contains a transaction error report. This feature allows users to notify
Exonum about an error in a transaction execution whenever one occurs.
It may check the preconditions before executing a transaction and either
accepts it or throws an exception that is further transformed into an Exonum
core [TransactionResult enum][transaction-result] containing an error code and
a message with error data.
If transaction execution fails, the changes made by the transaction are
rolled back, while the error data is stored in the database for further user
reference. Light clients also provide access to information on the
[transaction][exonum-transaction] execution result
(which may be either success or failure) to their users.

An implementation of the `Transaction#execute` method must be a pure function,
i.e. it must produce the same _observable_ result on all the nodes of the system
for the given transaction. An observable result is the one that affects the
blockchain state hash: a modification of a collection that affects the service
state hash, or an execution exception.

### Blockchain Events

A service can also handle a block commit event that occurs each time
the framework commits a new block. The framework delivers this event to
implementations of [`Service#afterCommit(BlockCommittedEvent)`][service-after-commit]
callback in each deployed service. Each node in the network processes
that event independently from other nodes. The event includes a `Snapshot`,
allowing a read-only access to the database state _exactly_ after the commit
of the corresponding block.

As services can read the database state in the handler, they may detect
any changes in it, e.g., that a certain transaction is executed;
or some condition is met. Services may also create and submit new transactions
using [`Node#submitTransaction`][node-submit-transaction]. Using this callback
to notify other systems is another common use case, but the implementations
must pay attention to **not** perform any blocking operations such as
synchronous I/O in this handler, as it is invoked synchronously in the same
thread that handles transactions. Blocking that thread will delay transaction
processing on the node.

### Core Schema API

Users can access information stored in the blockchain by the framework using
methods of [`Blockchain`][blockchain] class. This API can be used both in
transaction code and in read requests. The following functionality is
available:

- `getHeight: long`
  The height of the latest committed block in the blockchain
- `getBlockHashes: ListIndex<HashCode>`
  The list of all block hashes, indexed by the block height
- `getBlockTransactions: ProofListIndexProxy<HashCode>`
  The proof list of transaction hashes committed in the block with the given
  height or ID
- `getTxMessages: MapIndex<HashCode, TransactionMessage>`
  The map of transaction messages identified by their SHA-256 hashes. Both
  committed and in-pool (not yet processed) transactions are returned
- `getTxResults: ProofMapIndexProxy<HashCode, TransactionResult>`
  The map of transaction execution results identified by the corresponding
  transaction SHA-256 hashes
- `getTxLocations: MapIndex<HashCode, TransactionLocation>`
  The map of transaction positions inside the blockchain identified by
  the corresponding transaction SHA-256 hashes
- `getBlocks: MapIndex<HashCode, Block>`
  The map of block objects identified by the corresponding block hashes
- `getLastBlock: Block`
  The latest committed block
- `getActualConfiguration: StoredConfiguration`
  The configuration for the latest height of the blockchain, including services
  and their parameters

### External Service API

The external service API is used for the interaction between a service
and external systems.
A set of operations defined by a service usually includes read requests
for the blockchain data with the provision of the corresponding cryptographic
proof. Exonum provides an embedded web framework for implementing
the REST-interface of the service.

[`Service#createPublicApiHandlers`][createpublicapi] method is used to
set the handlers for HTTP requests. These handlers are available at the
common path corresponding to the service name. Thus, the `/balance/:walletId`
handler for balance requests in the "cryptocurrency" service will be available
at `/api/services/cryptocurrency/balance/:walletId`.

See [documentation][vertx-web-docs] on the possibilities of `Vert.x` used as a web
framework.

### Dependencies Management

Exonum uses [Guice][guice-home] to describe the dependencies of the service
components (both system-specific ones, for example, Exonum time service,
and external ones).
Each service should define a Guice module describing implementations of
the `Service` and its dependencies, if any.

A service module shall:

  1. extend [`AbstractServiceModule`][abstract-service-module-javadoc]
  2. be annotated with `@org.pf4j.Extension`.
  3. be `public`.

!!! note "Minimalistic Example of Service Module"
    ```java
    @Extension
    public class ServiceModule extends AbstractServiceModule {

      @Override
      protected void configure() {
        // Define the Service implementation.
        bind(Service.class).to(CryptocurrencyService.class).in(Singleton.class);

        // Define the TransactionConverter implementation required
        // by the CryptocurrencyService.
        bind(TransactionConverter.class).to(CryptocurrencyTransactionConverter.class);
      }
    }
    ```

The fully-qualified name of the module class is recorded in the service artifact
metadata and is used by the framework to instantiate services.

For more information on using Guice, see the [project wiki][guice-wiki].

[abstract-service-module-javadoc]: https://exonum.com/doc/api/java-binding/0.8.0/com/exonum/binding/core/service/AbstractServiceModule.html

## Testing

Exonum Java Binding provides a powerful testing toolkit —
[`exonum-testkit`][testkit-maven] library. TestKit allows testing transaction
execution in the synchronous environment by offering simple network emulation
(that is, without consensus algorithm and network operation involved).

### Project Configuration

!!! note "New projects"
    `exonum-testkit` is already included in projects generated with
    [`exonum-java-binding-service-archetype`](#creating-project) and you can
    skip the following instructions:

For existing projects include the following dependency into your `pom.xml`:

``` xml
<dependency>
  <groupId>com.exonum.binding</groupId>
  <artifactId>exonum-testkit</artifactId>
  <version>0.8.0</version>
  <scope>test</scope>
</dependency>
```

As the TestKit uses a library with the implementation of native methods,
pass `java.library.path` system property to JVM:

``` none
-Djava.library.path=$EXONUM_JAVA/lib/native
```

`$EXONUM_JAVA` environment variable should point at installation location,
as specified in [How to Run a Service section](#how-to-run-a-service).

`Surefire/Failsafe` for Maven should be configured as follows:

```xml
<plugin>
    <!-- You can also configure a failsafe to run integration tests during
         'verify' phase of a Maven build to separate unit tests and ITs. -->
    <artifactId>maven-surefire-plugin</artifactId>
    <configuration>
        <argLine>
            -Djava.library.path=${path-to-java-bindings-library}
        </argLine>
    </configuration>
</plugin>
```

### Creating Test Network

To perform testing, we first need to create a network emulation – the instance
of [TestKit][testkit]. TestKit allows recreating behavior of a single full
node (a validator or an auditor) in an emulated Exonum blockchain network.

To instantiate the TestKit, use [`TestKit.Builder`][testkit-builder]. It allows
configuration of:

- Type of the emulated node (either [Validator][validator] or
  [Auditor][auditor])
- Services with which the TestKit would be instantiated
- [`TimeProvider`][testkit-time-provider] if usage of [Time Oracle][time-oracle]
  is needed (for details see [Time Oracle Testing](#time-oracle-testing))
- Number of validators in the emulated network

!!! note
    Note that regardless of the configured number of validators, only a single
    node will be emulated. This node will create the service instances, execute
    operations of those instances (e.g.,
    [`afterCommit(BlockCommittedEvent)`][service-after-commit] method logic),
    and provide access to their state.

Default TestKit can be instantiated with a single validator as an emulated
node, a single service and without Time Oracle in the following way:

```java
try (TestKit testKit = TestKit.forService(MyServiceModule.class)) {
  // Test logic
}
```

The TestKit can be also instantiated using a builder, if different
configuration is needed:

```java
try (TestKit testKit = TestKit.builder()
    .withServices(MyServiceModule.class, MyServiceModule2.class)
    .withValidators(2)
    .build()) {
  // Test logic
}
```

### Transactions Testing

The TestKit allows testing transaction execution by submitting blocks with the
given [transaction messages][transactions-messages]. Here is an example of a
test that verifies the execution result of a valid transaction and the changes
it made in service schema:

```java
try (TestKit testKit = TestKit.forService(MyServiceModule.class)) {
  // Construct a valid transaction
  TransactionMessage validTx = constructValidTransaction();

  // Commit block with this transaction
  Block block = testKit.createBlockWithTransactions(validTx);

  // Retrieve a snapshot of the current database state
  Snapshot view = testkit.getSnapshot();
  // It can be used to access the core schema, for example to check the
  // transaction execution result:
  Blockchain blockchain = Blockchain.newInstance(view);
  Optional<TransactionResult> validTxResult =
        blockchain.getTxResult(validTx.hash());
  assertThat(validTxResult).hasValue(TransactionResult.successful());
  // And also to verify the changes the transaction made to the service state:
  MySchema schema = new MySchema(view);
  // Perform assertions on the data in the service schema
}
```

And a test that verifies that a transaction that throws an exception during its
execution will fail:

```java
try (TestKit testKit = TestKit.forService(MyServiceModule.class)) {
  // Construct a transaction that throws `TransactionExecutionException` during
  // execution
  byte errorCode = 1;
  String errorDescription = "Test";
  TransactionMessage errorTx =
      constructErrorTransaction(errorCode, errorDescription);

  // Commit block with this transaction
  Block block = testKit.createBlockWithTransactions(errorTx);

  // Check that transaction failed
  Snapshot view = testKit.getSnapshot();
  Blockchain blockchain = Blockchain.newInstance(view);

  Optional<TransactionResult> errorTxResult =
      blockchain.getTxResult(errorTx.hash());
  TransactionResult expectedTransactionResult =
      TransactionResult.error(errorCode, errorDescription);
  assertThat(errorTxResult).hasValue(expectedTransactionResult);
}
```

The TestKit also allows creating blocks that contain all current [in-pool][in-pool]
transactions:

```java
try (TestKit testKit = TestKit.forService(MyServiceModule.class)) {
  // Put the transaction into the TestKit transaction pool
  MyService service = testKit.getService(MyService.SERVICE_ID, MyService.class);

  TransactionMessage message = constructTransactionMessage();
  RawTransaction rawTransaction = RawTransaction.fromMessage(message);
  service.getNode().submitTransaction(rawTransaction);

  // This block will contain the transaction submitted above
  Block block = testKit.createBlock();
  // Check the resulting block or blockchain state
}
```

The TestKit provides [`getTransactionPool()`][testkit-get-pool] and
[`findTransactionsInPool(Predicate<TransactionMessage> predicate)`][testkit-find-in-pool]
methods to inspect the transaction pool. These methods are useful when there is
a need to verify transactions that the service instance submitted itself (e.g.,
in `afterCommit` method) into the transaction pool.

!!! note
    Note that blocks that are created with
    [`TestKit.createBlockWithTransactions(Iterable<TransactionMessage> transactionMessages)`][testkit-create-block]
    will ignore in-pool transactions. As of 0.8.0, there is no way to create a block
    that would contain both given and in-pool transactions with a single
    method. To do that, put the given transactions into the TestKit transaction
    pool with [`Node.submitTransaction(RawTransaction rawTransaction)`][node-submit-transaction].

#### Checking the Blockchain State

In order to test service read operations and verify changes in the blockchain
state, the TestKit provides a snapshot of the current database state (i.e., the
one that corresponds to the latest committed block). There are several ways to
access it:

- `Snapshot getSnapshot()`
  Returns a snapshot of the current database state
- `void withSnapshot(Consumer<Snapshot> snapshotFunction)`
  Performs the given function with a snapshot of the current database state
- `<ResultT> ResultT applySnapshot(Function<Snapshot, ResultT> snapshotFunction)`
  Performs the given function with a snapshot of the current database state and
  returns a result of its execution

!!! note
    Note that `withSnapshot` and `applySnapshot` methods destroy the snapshot
    once the passed closure completes. When using `getSnapshot`, created
    snapshots are only disposed when the TestKit is closed. That might cause
    excessive memory usage if many snapshots are created. Therefore, it is
    recommended to use the first two methods if a large number (e.g. more than
    a hundred) of snapshots needs to be created.

### Time Oracle Testing

The TestKit allows to use [Time Oracle][time-oracle] in integration tests if
your service depends on it. To do that, the TestKit should be created with
[`TimeProvider`][testkit-time-provider].
Its implementation, [`FakeTimeProvider`][testkit-fake-time-provider], mocks the
source of the external data (current time) and, therefore, allows to manually
manipulate time that is returned by the time service. Note that the time must
be set in UTC time zone.

```java
@Test
void timeOracleTest() {
  ZonedDateTime initialTime = ZonedDateTime.now(ZoneOffset.UTC);
  FakeTimeProvider timeProvider = FakeTimeProvider.create(initialTime);
  try (TestKit testKit = TestKit.builder()
      .withService(MyServiceModule.class)
      .withTimeService(timeProvider)
      .build()) {
    // Create an empty block
    testKit.createBlock();
    // The time service submitted its first transaction in `afterCommit`
    // method, but it has not been executed yet
    Optional<ZonedDateTime> consolidatedTime1 = getConsolidatedTime(testKit);
    // No time is available till the time service transaction is processed
    assertThat(consolidatedTime1).isEmpty();

    // Increase the time value
    ZonedDateTime time1 = initialTime.plusSeconds(1);
    timeProvider.setTime(time1);
    testKit.createBlock();
    // The time service submitted its second transaction. The first must
    // have been executed, with consolidated time now available and equal to
    // initialTime
    Optional<ZonedDateTime> consolidatedTime2 = getConsolidatedTime(testKit);
    assertThat(consolidatedTime2).hasValue(initialTime);

    // Increase the time value
    ZonedDateTime time2 = initialTime.plusSeconds(1);
    timeProvider.setTime(time2);
    testKit.createBlock();
    // The time service submitted its third transaction, and processed the
    // second one. The consolidated time must be equal to time1
    Optional<ZonedDateTime> consolidatedTime3 = getConsolidatedTime(testKit);
    assertThat(consolidatedTime3).hasValue(time1);
  }
}

private Optional<ZonedDateTime> getConsolidatedTime(TestKit testKit) {
  return testKit.applySnapshot(s -> {
    TimeSchema timeSchema = TimeSchema.newInstance(s);
    return timeSchema.getTime().toOptional();
  });
}
```

### TestKit JUnit 5 Extension

The TestKit JUnit 5 extension simplifies writing tests that use TestKit. It
allows to inject TestKit objects into test cases as a parameter and delete them
afterwards. To enable it, define a [`TestKitExtension`][testkit-extension]
object annotated with [`@RegisterExtension`][junit-register-extension] and
provided with a builder. The builder would be used to construct the injected
TestKit objects:

```java
@RegisterExtension
TestKitExtension testKitExtension = new TestKitExtension(
  TestKit.builder()
    .withService(MyServiceModule.class));

@Test
void test(TestKit testKit) {
  // Test logic
}
```

It is possible to configure the injected TestKit instance with the following annotations:

- [`@Validator`][testkit-extension-validator] sets an emulated TestKit node
  type to validator
- [`@Auditor`][testkit-extension-auditor] sets an emulated TestKit node type to
  auditor
- [`@ValidatorCount`][testkit-extension-validatorcount] sets a number of the
  validator nodes in the TestKit network

These annotations should be applied on the TestKit parameter:

```java
@RegisterExtension
TestKitExtension testKitExtension = new TestKitExtension(
  TestKit.builder()
    .withService(MyServiceModule.class));

@Test
void validatorTest(TestKit testKit) {
  // Injected TestKit has a default configuration, specified in the builder
  // above
}

@Test
void auditorTest(@Auditor @ValidatorCount(8) TestKit testKit) {
  // Injected TestKit has an altered configuration — "auditor" as an emulated
  // node and 8 validator nodes
}
```

!!! note
    Note that after the TestKit is instantiated in the given test context, it
    is not possible to reconfigure it again. For example, if the TestKit is
    injected in [`@BeforeEach`][junit-beforeeach] method, it can't be
    reconfigured in [`@Test`][junit-test] or [`@AfterEach`][junit-aftereach]
    methods. Also note that the TestKit cannot be injected in
    [`@BeforeAll`][junit-beforeall] and [`@AfterAll`][junit-afterall] methods.

### API

To test API implemented with Vertx tools, use the tools described in the
[project documentation](https://vertx.io/docs/vertx-junit5/java).
You can use [Vertx Web Client][vertx-web-client] as a client or a different
HTTP client.

An example of API service tests can be found in
[`ApiControllerTest`][apicontrollertest].

[apicontrollertest]: https://github.com/exonum/exonum-java-binding/blob/ejb/v0.8.0/exonum-java-binding/cryptocurrency-demo/src/test/java/com/exonum/binding/cryptocurrency/ApiControllerTest.java
[auditor]: ../glossary.md#auditor
[in-pool]: ../advanced/consensus/specification/#pool-of-unconfirmed-transactions
[junit-afterall]: https://junit.org/junit5/docs/5.5.0/api/org/junit/jupiter/api/AfterAll.html
[junit-aftereach]: https://junit.org/junit5/docs/5.5.0/api/org/junit/jupiter/api/AfterEach.html
[junit-beforeall]: https://junit.org/junit5/docs/5.5.0/api/org/junit/jupiter/api/BeforeAll.html
[junit-beforeeach]: https://junit.org/junit5/docs/5.5.0/api/org/junit/jupiter/api/BeforeEach.html
[junit-register-extension]: https://junit.org/junit5/docs/5.5.0/api/org/junit/jupiter/api/extension/RegisterExtension.html
[junit-test]: https://junit.org/junit5/docs/5.5.0/api/org/junit/jupiter/api/Test.html
[node-submit-transaction]: https://exonum.com/doc/api/java-binding/0.8.0/com/exonum/binding/core/service/Node.html#submitTransaction(com.exonum.binding.transaction.RawTransaction)
[testkit]: https://exonum.com/doc/api/java-binding/0.8.0/com/exonum/binding/testkit/TestKit.html
[testkit-builder]: https://exonum.com/doc/api/java-binding/0.8.0/com/exonum/binding/testkit/TestKit.Builder.html
[testkit-create-block]: https://exonum.com/doc/api/java-binding/0.8.0/com/exonum/binding/testkit/TestKit.html#createBlockWithTransactions(java.lang.Iterable)
[testkit-extension]: https://exonum.com/doc/api/java-binding/0.8.0/com/exonum/binding/testkit/TestKitExtension.html
[testkit-extension-auditor]: https://exonum.com/doc/api/java-binding/0.8.0/com/exonum/binding/testkit/Auditor.html
[testkit-extension-validator]: https://exonum.com/doc/api/java-binding/0.8.0/com/exonum/binding/testkit/Validator.html
[testkit-extension-validatorcount]: https://exonum.com/doc/api/java-binding/0.8.0/com/exonum/binding/testkit/ValidatorCount.html
[testkit-fake-time-provider]: https://exonum.com/doc/api/java-binding/0.8.0/com/exonum/binding/testkit/FakeTimeProvider.html
[testkit-find-in-pool]: https://exonum.com/doc/api/java-binding/0.8.0/com/exonum/binding/testkit/TestKit.html#findTransactionsInPool(java.util.function.Predicate)
[testkit-get-pool]: https://exonum.com/doc/api/java-binding/0.8.0/com/exonum/binding/testkit/TestKit.html#getTransactionPool()
[testkit-maven]: https://mvnrepository.com/artifact/com.exonum.binding/exonum-testkit/0.8.0
[testkit-time-provider]: https://exonum.com/doc/api/java-binding/0.8.0/com/exonum/binding/testkit/TimeProvider.html
[validator]: ../glossary.md#validator
[vertx-web-client]: https://vertx.io/docs/vertx-web-client/java

## Using Libraries

An Exonum service can use any third-party library as its dependency.
At the same time, Exonum comes with its own dependencies.
Classes of these dependencies are used in Exonum public APIs:

- Exonum (exonum-java-binding-core, exonum-java-binding-common,
  exonum-time-oracle, exonum-testkit)
- [Guice][guice-home]
- [Gson][gson]
- [Vertx][vertx-web-docs] (vertx-web)
- [Protobuf Java](https://github.com/protocolbuffers/protobuf/tree/master/java)
- [Log4j 2][log4j2]
- [PF4J](https://pf4j.org)

Said dependencies are provided by the framework and must be used as provided.
They will not be changed in an incompatible way in a compatible Exonum release.
An up-to-date list is also available in the Exonum [bill of materials][bom] (BOM).

<!-- Otherwise multiple incompatible versions of the same class
will be loaded by the plugin classloader and the application classloader, if they
happen to need the same class -->

On top of that, Guava *can* be and is recommended to be used as a provided
library. <!-- because of its considerable size -->

!!! note
    These dependencies do not have to be declared explicitly
    because any service depends on "exonum-java-binding-core"
    which has them as transitive dependencies.

These libraries must not be packaged into the service artifact.
To achieve that in Maven, use the [`provided`][maven-provided-scope]
Maven dependency scope in the dependency declarations if you would
like to specify them explicitly.

[gson]: https://github.com/google/gson
[log4j2]: https://logging.apache.org/log4j/2.x/
[bom]: https://github.com/exonum/exonum-java-binding/blob/ejb/v0.8.0/exonum-java-binding/bom/pom.xml
[maven-provided-scope]: https://maven.apache.org/guides/introduction/introduction-to-dependency-mechanism.html#Dependency_Scope

## How to Build a Service Artifact

Exonum Java services are packaged as JAR archives with some extra metadata,
required to identify the service and instantiate it.

If you used the [service archetype](#creating-project) to generate
the project template, the build definition already contains
all the required configuration. Hence you can invoke `mvn verify`
and use the produced service artifact.

<!-- This paragraph is intended for users who don't use the archetype
and/or need to make non-trivial changes to the build definition (e.g.,
shade dependencies)-->
In case the service build definition needs to be configured, ensure that
the following required metadata is present in the service artifact JAR:

- Entries in the JAR manifest:
    - "Plugin-Id": must be set to "groupId:artifactId:version", e.g.,
    `com.exonum.example.timestamping:timestamping-demo:1.0.2`.
    - "Plugin-Version": must be set to the project version, e.g., `1.0.2`.
- A fully-qualified name of the [service module](#dependencies-management) class
  in "META-INF/extensions.idx" file. This file is automatically generated
  by the annotation processor of `@Extension`.

## Built-In Services

Currently Java Binding includes the following built-in services:

- [**Supervisor Service.**][supervisor-service]
  The Supervisor service is the main service of Exonum. It is capable of
  deploying and starting new services.

- [**Anchoring Service.**](../advanced/bitcoin-anchoring.md)
  The anchoring service writes the hash of the current Exonum blockchain state
  to the Bitcoin blockchain with a certain time interval. The anchored data is
  authenticated by a supermajority of validators using digital signature tools
  available in Bitcoin.

- [**Time Oracle.**][time-oracle]
  Time oracle allows user services to access the calendar time supplied by
  validator nodes to the blockchain.

## Node Configuration

Exonum offers a three-step way of the node configuration process. It allows
setting up a network of multiple nodes with multiple administrators without any
risk of private keys leakage.

Exonum Java App offers the same configuration process as standard Exonum Rust
services. In this guide we will desctibe how to configure a network of a single
node. For an example of multi-node network configuration, see
[Timestamping Tutorial][start-the-blockchain-network].

Exonum Java App includes help for each of the available commands and its
options. Use a `-h` flag for the short version of the CLI documentation, a
`--help` flag for the detailed one. `exonum-java <command-name> --help` will
print a detailed description of a specific command.

All paths in Exonum Java App CLI arguments are either absolute, or relative to
the current working directory.

### Step 1. Generate Template Config

First, we generate a common (also known as "template") part of the node
configuration. Run this command only once per network, and distribute the
resulting file among every node for the next step. However,
the resulting file is not machine-specific and depends on the passed arguments
only. Therefore, each administrator can run this command locally without
distributing the file.

Provide a path to the resulting configuration file and a number of validator
nodes in the network.

```sh
<<<<<<< HEAD
$ exonum-java generate-template \
=======
exonum-java generate-template \
>>>>>>> 2aae115c
    testnet/common.toml \
    --validators-count=1
```

### Step 2. Generate Node Private and Public Configs

<!-- TODO: add a link to Exonum docs for passwords passing -->

**Note:** the following examples omit setting up a password for private
node keys protection and pass a `--no-password` flag. It is strictly recommended
__not__ to use this flag in real-world scenarios.

Second, we generate both private and public parts of the node
configuration. Public part of the configuration must be distributed among every
other administrator for the next step. Private parts must not be exposed to the
outer world and are node-specific.

Provide a path to the common configuration file, a path to the directory for the
generated configuration files and an external socket address of the node to
use them for communication between the nodes.

```sh
<<<<<<< HEAD
$ exonum-java generate-config \
=======
exonum-java generate-config \
>>>>>>> 2aae115c
    testnet/common.toml \
    testnet \
    --no-password \
    --peer-address 127.0.0.1:5400
```

### Step 3. Finalize Configuration

Third, combine private part of the node configuration
and the public parts of the configuration of each node in the network.

Provide a path to the private part of the node configuration, a path to the
resulting node configuration file and a list of paths to the public
configuration files of every node.

```sh
<<<<<<< HEAD
$ exonum-java finalize \
=======
exonum-java finalize \
>>>>>>> 2aae115c
    testnet/sec.toml \
    testnet/node.toml \
    --public-configs testnet/pub.toml
```

After completing each of the steps, the `testnet/node.toml` file contains the
final node configuration. Use this file to run the node with the specified
parameters.

### Running the Node

Unlike configuration process, `run` command of Exonum Java App is different from
the similar Exonum Rust command.

There are several required parameters here:

- `--db-path` for a path to the database directory.
- `--node-config` for a path to the final node configuration file.
- `--artifacts-path` for a path to the directory with the compiled service
  artifacts.
- `--ejb-port` for a port that Java services will use for communication.
  Java Binding does not use the public API address directly.
- `--public-api-address` and `--private-api-address` for the socket addresses
  for the node user API. The public API address is used by users to send
  transactions and requests to the blockchain, the private one is used by node
  administrators to
  perform different maintenance actions. Setting these addresses is not strictly
  necessary for every node, but you will need available API ports for deploying
  and starting a service using `exonum-launcher`.

There are also optional parameters useful for debugging purposes, logging
configuration and JVM fine tuning:

<<<<<<< HEAD
- `--jvm-args-prepend` and `--jvm-args-append` are additional parameters for the
  JVM that prepend and append the rest of arguments. Must not have a leading
  dash. For example, `Xmx2G`.
- `--jvm-debug` allows remotely debugging the JVM over the JDWP protocol.
  Takes a socket address as a parameter in the following form - `HOSTNAME:PORT`.
  For example, `localhost:8000`.
- `--ejb-log-config-path` for a path to Log4j two configuration files. The
  default config `log4j-fallback.xml` provided with Exonum Java app prints to
  STDOUT. See [Logging Configuration](#logging-configuration) for more
  information.

```sh
$ exonum-java run \
=======
- `--jvm-args-prepend` and `--jvm-args-append`: Additional parameters for JVM
  that prepend and append the rest of arguments. Must not have a leading dash.
  For example, `Xmx2G`.
- `--jvm-debug`: Allows JVM being remotely debugged over the JDWP protocol.
  Takes a socket address as a parameter in form of `HOSTNAME:PORT`. For example,
  `localhost:8000`.
- `--ejb-log-config-path` for path to Log4j 2 configuration file. Default config
  `log4j-fallback.xml` provided with Exonum Java app prints to STDOUT. See
  [Logging Configuration](#logging-configuration) for more information.

```sh
exonum-java run \
>>>>>>> 2aae115c
    --db-path testnet/db \
    --node-config testnet/node.toml \
    --artifacts-path artifacts \
    --ejb-port 7000 \
    --ejb-log-config-path "log4j.xml" \
    --master-key-pass pass \
    --public-api-address 127.0.0.1:3000 \
    --private-api-address 127.0.0.1:3010
```

#### Changing the Used JVM

By default, Exonum Java App automatically finds the system JVM and uses it. To
change this, set the `JAVA_HOME` environment variable pointing at the
JVM installation directory.

#### Debugging the JVM

To enable remote debugging of the Java code on a running Exonum node,
pass the `--jvm-debug` option with a socket address. This address will be used
to connect a debugger:

```sh
<<<<<<< HEAD
$ exonum-java run -d testnet/db -c testnet/node.toml \
=======
exonum-java run -d testnet/db -c testnet/node.toml \
>>>>>>> 2aae115c
    --public-api-address 127.0.0.1:3000 \
    --private-api-address 127.0.0.1:3010 \
    --ejb-port 7000 \
    --jvm-debug localhost:8000
```

Now you can debug the service using any JDWP client, such as command line
JDB or a debugger built into your IDE:

```sh
jdb -attach localhost:8000 -sourcepath /path/to/source
```

## Deploy and Start the Service

Exonum Java Binding provides a way to dynamically deploy and start multiple
services without stopping the nodes in the network. This can be done by sending
particular transactions to the built-in Supervisor service. To simplify this
process for the users, it is recommended to use `exonum-launcher`.

Place the compiled service JAR files into the artifacts directory
(configured with the `artifacts-path` argument). The service files are needed
for the
whole time of their execution and cannot be moved or modified once deployed.

[`exonum-launcher`][exonum-launcher] is a Python application which
is capable of forming and sending deploy transactions to the node, following
the provided deploy configuration in the `YAML` file. `exonum-launcher` also has
additional plugins for support of different runtimes and services.

Exonum Java Binding provides two plugins:

- Exonum Java Runtime Plugin for Java services support.
- Exonum Local Configuration Plugin for support of services with custom
  initial configuration arguments encoded with Protobuf. Such arguments are sent
  to the service on its start and are typically used to customize the behavior
  of a particular service instance.

### Installation

Follow the instructions in the [plugins Readme][plugins-readme]

To deploy and start a specific list of services, use the following command with
the prepared `config.yml` file:

```sh
python3 -m exonum_launcher -i config.yml
```

See the following section for instructions on creating the `config.yml` file for
a specific service.

### Writing the Configuration File

Start with specifying IP addresses of the blockchain nodes:

```yaml
networks:
  - host: "127.0.0.1"
    ssl: false
    public-api-port: 8080
    private-api-port: 8081
```

Specify every node for which you have access to its private API
port. If you do not have access to every node in the network, the
administrators of other nodes must run `exonum-launcher` with the same
configuration file. The list of available nodes must be adjusted by every
administrator accordingly.

The deadline height describes the maximum blockchain height for the deployment
process. Make sure to specify the value larger than the current blockchain
height.

```yaml
deadline_height: 20000
```

Enable the Java runtime by specifying its identifier (`1`). The Rust runtime is
enabled by default:

```yaml
runtimes:
  java: 1
```

Add artifacts you want to deploy. For each artifact specify its
name alias (as a YAML key) and its runtime (using the `runtime` field). Name
aliases are used in other parts of the configuration for readability and easier
refactoring. Java artifacts also need the name of the JAR file in the
`spec: artifact_filename` field of the artifacts directory. The present example
shows how to add the Java `cryptocurrency-demo` service, and two Rust services -
the `timestamping` and `time` oracle services.

```yaml
artifacts:
  cryptocurrency:
    runtime: java
    name: "com.exonum.examples:cryptocurrency-demo:0.9.0-SNAPSHOT"
    spec:
      artifact_filename: "cryptocurrency-demo-0.9.0-SNAPSHOT-artifact.jar"
  time:
    runtime: rust
    name: "exonum-time:0.12.0"
  timestamping:
    runtime: rust
    name: "exonum-timestamping:0.12.0"
```

Add a `plugins` section to enable both Java Runtime plugin and Instance
Configuration plugin. The runtime plugin is enabled for a specific runtime
(`java` in the present example). While the Instance Configuration plugin is
enabled for a specific artifact name alias (`timestamping` in the present
example).

```yaml
plugins:
  runtime:
    java: "exonum_java_runtime_plugin.JavaDeploySpecLoader"
  artifact:
    timestamping: "exonum_instance_configuration_plugin.InstanceSpecLoader"
```

The present example uses the Instance Configuration plugin to serialize
initial configuration parameters of the `timestamping` service in Protobuf.
Take a `service.proto` file with the message description from the
service sources and place it inside some known directory.

  ```proto
  syntax = "proto3";

  package exonum.examples.timestamping;

  message Config {
      string time_service_name = 1;
  }
  ```

Finally, add an `instances` section that describes the list of service instances
you want to start in the blockchain. For each instance specify its
artifact name alias in the `artifact` field. Instance names are the keys in the
YAML dictionary. The Instance Configuration plugin also requires a list of
additional parameters. In the present example the parameters refer to the
`timestamping` instance:

- `sources`. Points to a directory with the Protobuf sources of the service
  configuration message. The `proto_sources` directory is used.
- `config_message_source`. A file name where the `message_name` message
  is located. In the present example the `service.proto` file is used.
- `message_name`. A name of the Protobuf message used to represent the service
  configuration. Optional, defaults to `Config`.
- `data`. Your actual configuration in the format corresponding to the
  `message_name` message.

```yaml
instances:
  xnm-token:
    artifact: cryptocurrency
  time-oracle:
    artifact: time
  timestamping:
    artifact: timestamping
    config:
      sources: "proto_sources"
      config_message_source: "service.proto"
      message_name: "Config"
      data:
        time_service_name: "time"
```

See [sample-config.yml][launcher-sample-config] for the final state of the
configuration file.

[start-the-blockchain-network]: ./timestamping-tutorial.md#start-the-blockchain-network
[exonum-launcher]: https://github.com/exonum/exonum-launcher
[plugins-readme]: https://github.com/exonum/exonum-java-binding/blob/ejb/v0.9.0/exonum-java-binding/exonum_launcher_java_plugins/README.md
[launcher-sample-config]: https://github.com/exonum/exonum-java-binding/blob/ejb/v0.9.0/exonum-java-binding/exonum_launcher_java_plugins/sample-config.yml

## Logging Configuration

Java Binding uses two different methods for logging — [`Log4J`][log4j-home]
in Java modules and [`env_logger`][env_logger-home] in Rust modules.

### Rust Logging

Rust logs are produced by Exonum Core and can be used to monitor the
status of the blockchain node, including information about the block
commitment and the consensus status.

Rust logs are disabled by default and controlled by the `RUST_LOG`
environment variable. It is recommended to set `info` logging level
for Exonum modules and `warn` level for all other modules:

```bash
export RUST_LOG=warn,exonum=info,exonum-java=info
```

Log entries go to `stderr` by default.

See [`env_logger` documentation][env_logger-docs] for more information
on possible configuration options.

### Java Logging

Logs produced by Java code (the framework and its dependencies,
and the deployed services) are handled by Log4J framework.
The services can use either [`Log4J`][log4j-home] or
[`SLF4J`][slf4j-home] logging APIs.

Java logging configuration is controlled by the configuration file
specified by the [`ejb-log-config-path`](#running-the-node) parameter.
If no file is provided, the logs are disabled. The Exonum Java package
provides an example `log4j-fallback.xml` configuration file that can be
found at the installation directory. This file allows printing `INFO`-level
messages to STDOUT.

See [`Log4J` documentation][log4j-docs] for more information on
possible configuration options.

## Common Library

Java Binding includes a library module that can be useful for Java client
applications that interact with an Exonum service. The module does not
have the dependency on Java Binding Core, but it contains Java classes
obligatory for the core that can now as well be easily used in clients,
if necessary.
The library provides the ability to create transaction messages, check proofs,
serialize/deserialize data and perform cryptographic operations.
For using the library just include the dependency in your `pom.xml`:

``` xml
    <dependency>
      <groupId>com.exonum.binding</groupId>
      <artifactId>exonum-java-binding-common</artifactId>
      <version>0.8.0</version>
    </dependency>
```

## Known Limitations

- Core collections necessary to form a complete cryptographic proof for user
  service data (collections and their elements) are available only in a "raw"
  form – without deserialization of the content, which makes their use somewhat
  difficult.
- Exonum Java App supports only the `simple` mode of the
  [Supervisor service][supervisor-service].
- Custom Rust services can be added to the application only by modifying and
  rebuilding thereof.
- Exonum Java application does not support Windows yet.

## See Also

- [Rust instruction](create-service.md)

[abstractservice]: https://exonum.com/doc/api/java-binding/0.8.0/com/exonum/binding/core/service/AbstractService.html
[blockchain]: https://exonum.com/doc/api/java-binding/0.8.0/com/exonum/binding/core/blockchain/Blockchain.html
[brew-install]: https://docs.brew.sh/Installation
[build-description]: https://github.com/exonum/exonum-java-binding/blob/ejb/v0.8.0/exonum-java-binding/service-archetype/src/main/resources/archetype-resources/pom.xml
[env_logger-docs]: https://docs.rs/env_logger/0.6.2/env_logger/#enabling-logging
[env_logger-home]: https://crates.io/crates/env_logger
[Exonum-services]: ../architecture/services.md
[github-releases]: https://github.com/exonum/exonum-java-binding/releases
[guice-home]: https://github.com/google/guice
[guice-wiki]: https://github.com/google/guice/wiki/GettingStarted
[homebrew]: https://github.com/Homebrew/brew#homebrew
[how-to-build]: https://github.com/exonum/exonum-java-binding/blob/ejb/v0.8.0/CONTRIBUTING.md#how-to-build
[libsodium]: https://download.libsodium.org/doc/
[log4j-docs]: https://logging.apache.org/log4j/2.x/manual/index.html
[log4j-home]: https://logging.apache.org/log4j
[nodefake]: https://exonum.com/doc/api/java-binding/0.8.0/com/exonum/binding/core/service/NodeFake.html
[schema]: https://exonum.com/doc/api/java-binding/0.8.0/com/exonum/binding/core/service/Schema.html
[service]: https://exonum.com/doc/api/java-binding/0.8.0/com/exonum/binding/core/service/Service.html
[service-after-commit]: https://exonum.com/doc/api/java-binding/0.8.0/com/exonum/binding/core/service/Service.html#afterCommit(com.exonum.binding.service.BlockCommittedEvent)
[node-submit-transaction]: https://exonum.com/doc/api/java-binding/0.8.0/com/exonum/binding/core/service/Node.html#submitTransaction(com.exonum.binding.transaction.RawTransaction)
[slf4j-home]: https://www.slf4j.org/
[standardserializers]: https://exonum.com/doc/api/java-binding/0.8.0/com/exonum/binding/common/serialization/StandardSerializers.html
[storage-indices]: https://exonum.com/doc/api/java-binding/0.8.0/com/exonum/binding/core/storage/indices/package-summary.html
<!-- TODO: link to the documentation page for supervisor -->
[supervisor-service]: https://docs.rs/exonum-supervisor/0.13.0/
[time-oracle]: ../advanced/time.md
[transaction]: https://exonum.com/doc/api/java-binding/0.8.0/com/exonum/binding/core/transaction/Transaction.html
[transaction-execution-context]: https://exonum.com/doc/api/java-binding/0.8.0/com/exonum/binding/core/transaction/TransactionContext.html
[transactions]: ../architecture/transactions.md
[transactions-messages]: ../architecture/transactions.md#messages
[transactionconvererter]: https://exonum.com/doc/api/java-binding/0.8.0/com/exonum/binding/core/service/TransactionConverter.html
[vertx-web-docs]: https://vertx.io/docs/vertx-web/java/#_basic_vert_x_web_concepts
[maven-install]: https://maven.apache.org/install.html
[cryptofunctions-ed25519]: https://exonum.com/doc/api/java-binding/0.8.0/com/exonum/binding/common/crypto/CryptoFunctions.html#ed25519--
[createpublicapi]: https://exonum.com/doc/api/java-binding/0.8.0/com/exonum/binding/core/service/Service.html#createPublicApiHandlers-com.exonum.binding.service.Node-io.vertx.ext.web.Router-
[transaction-result]: https://docs.rs/exonum/0.12/exonum/blockchain/struct.TransactionResult.html
[exonum-transaction]: ../advanced/node-management.md#transaction<|MERGE_RESOLUTION|>--- conflicted
+++ resolved
@@ -905,11 +905,7 @@
 nodes in the network.
 
 ```sh
-<<<<<<< HEAD
-$ exonum-java generate-template \
-=======
 exonum-java generate-template \
->>>>>>> 2aae115c
     testnet/common.toml \
     --validators-count=1
 ```
@@ -932,11 +928,7 @@
 use them for communication between the nodes.
 
 ```sh
-<<<<<<< HEAD
-$ exonum-java generate-config \
-=======
 exonum-java generate-config \
->>>>>>> 2aae115c
     testnet/common.toml \
     testnet \
     --no-password \
@@ -953,11 +945,7 @@
 configuration files of every node.
 
 ```sh
-<<<<<<< HEAD
-$ exonum-java finalize \
-=======
 exonum-java finalize \
->>>>>>> 2aae115c
     testnet/sec.toml \
     testnet/node.toml \
     --public-configs testnet/pub.toml
@@ -991,7 +979,6 @@
 There are also optional parameters useful for debugging purposes, logging
 configuration and JVM fine tuning:
 
-<<<<<<< HEAD
 - `--jvm-args-prepend` and `--jvm-args-append` are additional parameters for the
   JVM that prepend and append the rest of arguments. Must not have a leading
   dash. For example, `Xmx2G`.
@@ -1004,21 +991,7 @@
   information.
 
 ```sh
-$ exonum-java run \
-=======
-- `--jvm-args-prepend` and `--jvm-args-append`: Additional parameters for JVM
-  that prepend and append the rest of arguments. Must not have a leading dash.
-  For example, `Xmx2G`.
-- `--jvm-debug`: Allows JVM being remotely debugged over the JDWP protocol.
-  Takes a socket address as a parameter in form of `HOSTNAME:PORT`. For example,
-  `localhost:8000`.
-- `--ejb-log-config-path` for path to Log4j 2 configuration file. Default config
-  `log4j-fallback.xml` provided with Exonum Java app prints to STDOUT. See
-  [Logging Configuration](#logging-configuration) for more information.
-
-```sh
 exonum-java run \
->>>>>>> 2aae115c
     --db-path testnet/db \
     --node-config testnet/node.toml \
     --artifacts-path artifacts \
@@ -1042,11 +1015,7 @@
 to connect a debugger:
 
 ```sh
-<<<<<<< HEAD
-$ exonum-java run -d testnet/db -c testnet/node.toml \
-=======
 exonum-java run -d testnet/db -c testnet/node.toml \
->>>>>>> 2aae115c
     --public-api-address 127.0.0.1:3000 \
     --private-api-address 127.0.0.1:3010 \
     --ejb-port 7000 \
