--- conflicted
+++ resolved
@@ -76,11 +76,7 @@
     - 'Merkle Patricia index': 'advanced/merkle-patricia-index.md'
     - 'Consensus':
       # Consensus specification
-<<<<<<< HEAD
-      - 'Consensus specification': 'advanced/consensus/consensus-spec.md'
-=======
-      - 'Specification': 'advanced/consensus/specification.md'
->>>>>>> d807757a
+      - 'Consensus specification': 'advanced/consensus/specification.md'
       # Leader election algorithm specification
       - 'Leader election': 'advanced/consensus/leader-election.md'
       # Requests specification
