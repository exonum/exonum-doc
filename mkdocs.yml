site_name: Exonum Documentation
docs_dir: src
theme: material
theme_dir: theme

repo_name: 'exonum/exonum-core'
repo_url: 'https://github.com/exonum/exonum-core'

site_url: 'http://exonum.com/doc/'
site_author: 'BitFury Group'
site_description: Exonum is a blockchain framework that allows to build secure permissioned blockchain applications.
site_favicon: 'images/favicon.ico'

extra:
  og_image: 'images/logo-square.jpg'
  logo: 'images/logo.svg" alt="Exonum Logo'
  palette:
    primary: 'blue grey'
    accent: 'lime'
  social:
    - type: 'github'
      link: 'https://github.com/exonum'
    - type: 'facebook'
      link: 'https://www.facebook.com/Exonum'
    - type: 'twitter'
      link: 'https://twitter.com/BitFuryGroup'
google_analytics:
  - 'UA-85962154-1'
  - 'auto'
markdown_extensions:
  - codehilite
  - admonition
<<<<<<< HEAD
copyright: © 2017 Bitfury Group Limited. Available under <a href="https://creativecommons.org/licenses/by-nc-sa/4.0/" rel="license">CC BY-NC-SA 4.0</a> license
=======
  - meta
copyright: © 2017 Bitfury Group Limited
>>>>>>> 0ce8a4ee
pages:
  # Short description of Exonum, documentation and how to use it
  - 'Home': 'index.md'
  - 'Getting started':
    # What is Exonum 'as a box', from point of view of external developer
    - 'What is Exonum': 'home/what-is-exonum.md'
    # How does Exonum look from the inside: nodes, validators, clients, blocks, consensus, genesis block;
    # links to necessary documentation parts
    - 'Design overview': 'home/design-overview.md'
    - 'Glossary of terms': 'home/glossary.md'
    - 'Cryptocurrency tutorial':
      - 'Introduction': 'home/cryptocurrency/intro.md'
  - 'Architecture':
    # Local configuration - how to roughly configure a node (make it ready to run)
    - 'Configuration': 'architecture/configuration.md'
    # Includes blockchain, genesis block, indexes, proofs, etc.
    - 'Storage': 'architecture/storage.md'
    # What is transaction? (purity, sequential consistency, non-replayability, signatures)
    - 'Transactions': 'architecture/transactions.md'
    # Includes guidelines for services
    - 'Services': 'architecture/services.md'
    # How to make Public API communication (both server and client side)
    - 'Clients': 'architecture/clients.md'
  - 'Advanced topics':
    # How the network module works: peer discovery, p2p connections
    - 'Internode communication': 'advanced/network.md'
    # How the data is serialised and deserialised to be transfered through the network
    - 'Serialization': 'advanced/serialization.md'
    - 'Merkle index': 'advanced/merkle-index.md'
    - 'Merkle Patricia index': 'advanced/merkle-patricia-index.md'
    - 'Services':
      # Configuration change service documentation
      - 'Configuration': 'advanced/services/configuration.md'
      # Anchoring service documentation
      - 'Bitcoin anchoring': 'advanced/services/anchoring.md'
    - 'Consensus specification':
      # Consensus specification, including proofs
      - 'Consensus': 'advanced/consensus/consensus.md'
      # Leader election algorithm specification
      - 'Leader election': 'advanced/consensus/leader-election.md'
      # Requests specification
      - 'Requests': 'advanced/consensus/requests.md'
      # Timeout adjustment module specification
      - 'Timeouts adjustment': 'advanced/consensus/timeouts-adjustment.md'
    # DoS attacks description. How we (are going to) protect the system from it
    - 'DoS attacks': 'advanced/dos-attacks.md'
    # What is sandbox testing and simple example of one of sandbox tests
    - 'Sandbox testing': 'advanced/sandbox.md'
  - 'Development':
    # Includes roadmap and features list
    - 'Roadmap': 'dev/roadmap.md'
    # How to contribute to Exonum repositories
    - 'Contributing': 'dev/contributing.md'
    - 'License': 'dev/license.md'<|MERGE_RESOLUTION|>--- conflicted
+++ resolved
@@ -10,6 +10,8 @@
 site_author: 'BitFury Group'
 site_description: Exonum is a blockchain framework that allows to build secure permissioned blockchain applications.
 site_favicon: 'images/favicon.ico'
+
+copyright: © 2017 Bitfury Group Limited. Available under <a href="https://creativecommons.org/licenses/by-nc-sa/4.0/" rel="license">CC BY-NC-SA 4.0</a> license
 
 extra:
   og_image: 'images/logo-square.jpg'
@@ -30,12 +32,7 @@
 markdown_extensions:
   - codehilite
   - admonition
-<<<<<<< HEAD
-copyright: © 2017 Bitfury Group Limited. Available under <a href="https://creativecommons.org/licenses/by-nc-sa/4.0/" rel="license">CC BY-NC-SA 4.0</a> license
-=======
   - meta
-copyright: © 2017 Bitfury Group Limited
->>>>>>> 0ce8a4ee
 pages:
   # Short description of Exonum, documentation and how to use it
   - 'Home': 'index.md'
