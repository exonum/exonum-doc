site_name: Exonum Documentation
docs_dir: src
theme: material
theme_dir: theme
extra_css:
  - assets/stylesheets/extra.css
repo_name: 'exonum/exonum'
repo_url: 'https://github.com/exonum/exonum'

site_url: 'http://exonum.com/doc/'
site_author: 'BitFury Group'
site_description: Exonum is a blockchain framework that allows to build secure permissioned blockchain applications.
site_favicon: 'images/favicon.ico'

copyright: © 2017 Exonum Team. Available under <a href="https://creativecommons.org/licenses/by-nc-sa/4.0/" rel="license">CC BY-NC-SA 4.0</a> license

extra:
  og_image: 'images/logo-square.jpg'
  logo: 'images/logo.svg" alt="Exonum Logo'
  github_edit_url: https://github.com/exonum/exonum-doc/edit/master/src/
  palette:
    primary: 'light green'
    accent: 'lime'
  social:
    - type: 'github'
      link: 'https://github.com/exonum'
    - type: 'facebook'
      link: 'https://www.facebook.com/Exonum'
    - type: 'twitter'
      link: 'https://twitter.com/BitFuryGroup'
google_analytics:
  - 'UA-85962154-1'
  - 'auto'
markdown_extensions:
  - codehilite
  - admonition
  - meta
  - pymdownx.superfences
pages:
  # Short description of Exonum, documentation and how to use it
  - 'Home': 'index.md'
  - 'Get started':
    # What is Exonum 'as a box', from point of view of external developer
    - 'What is Exonum': 'get-started/what-is-exonum.md'
    # How does Exonum look from the inside: nodes, validators, clients, blocks, consensus, genesis block;
    # links to necessary documentation parts
<<<<<<< HEAD
    - 'Design overview': 'home/design-overview.md'
    - 'Install': 'home/install.md'
    - 'Glossary of terms': 'home/glossary.md'
    - 'Cryptocurrency tutorial':
      - 'Introduction': 'home/cryptocurrency/intro.md'
=======
    - 'Design overview': 'get-started/design-overview.md'
    # Installation guide
    - 'Install': 'get-started/install.md'
    # Writing one's first Exonum service
    - 'Create service': 'get-started/create-service.md'
>>>>>>> 4a14e26d
  - 'Architecture':
    # Includes guidelines for services
    - 'Services': 'architecture/services.md'
    # What is transaction? (purity, sequential consistency, non-replayability, signatures)
    - 'Transactions': 'architecture/transactions.md'
    # How to make Public API communication (both server and client side)
    - 'Clients': 'architecture/clients.md'
    # Local configuration - how to roughly configure a node (make it ready to run)
    - 'Configuration': 'architecture/configuration.md'
    # Includes blockchain, genesis block, indexes, proofs, etc.
    - 'Storage': 'architecture/storage.md'
    # How the data is serialised and deserialised to be transfered through the network
    - 'Serialization': 'architecture/serialization.md'
    # Consensus overview
    - 'Consensus': 'architecture/consensus.md'
  - 'Advanced':
    # How the network module works: peer discovery, p2p connections
    - 'Network': 'advanced/network.md'
    # What is sandbox testing and simple example of one of sandbox tests
    - 'Service testing': 'advanced/service-testing.md'
    # Configuration change service documentation
    - 'Configuration updater': 'advanced/configuration-updater.md'
    # Anchoring service documentation
    - 'Bitcoin anchoring': 'advanced/bitcoin-anchoring.md'
    # Merkle index overview
    - 'Merkelized list': 'advanced/merkelized-list.md'
    - 'Consensus':
      # Consensus specification
      - 'Consensus specification': 'advanced/consensus/specification.md'
      # Requests specification
      - 'Requests': 'advanced/consensus/requests.md'
  # Includes roadmap and features list
  - 'Roadmap': 'roadmap.md'
  # How to contribute to Exonum repositories
  - 'Contributing': 'contributing.md'
  - 'Glossary': 'glossary.md'<|MERGE_RESOLUTION|>--- conflicted
+++ resolved
@@ -44,19 +44,11 @@
     - 'What is Exonum': 'get-started/what-is-exonum.md'
     # How does Exonum look from the inside: nodes, validators, clients, blocks, consensus, genesis block;
     # links to necessary documentation parts
-<<<<<<< HEAD
-    - 'Design overview': 'home/design-overview.md'
-    - 'Install': 'home/install.md'
-    - 'Glossary of terms': 'home/glossary.md'
-    - 'Cryptocurrency tutorial':
-      - 'Introduction': 'home/cryptocurrency/intro.md'
-=======
     - 'Design overview': 'get-started/design-overview.md'
     # Installation guide
     - 'Install': 'get-started/install.md'
     # Writing one's first Exonum service
     - 'Create service': 'get-started/create-service.md'
->>>>>>> 4a14e26d
   - 'Architecture':
     # Includes guidelines for services
     - 'Services': 'architecture/services.md'
